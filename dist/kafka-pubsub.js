--- conflicted
+++ resolved
@@ -23,22 +23,13 @@
         this.options = options;
         this.subscriptionMap = {};
         this.channelSubscriptions = {};
-<<<<<<< HEAD
         this.producer = this.options.createProducer
             ? this.options.createProducer(this.options.topic)
             : this.createProducer(this.options.topic);
         this.consumer = this.options.createConsumer
             ? this.options.createConsumer(this.options.topic)
             : this.createConsumer(this.options.topic);
-=======
-        this.producer = this.createProducer(this.options.topic);
-        this.consumer = this.createConsumer(this.options.topic);
         this.logger = child_logger_1.createChildLogger(this.options.logger || defaultLogger, 'KafkaPubSub');
-        this.consumer.on('data', function (message) {
-            _this.logger.info('Got message');
-            _this.onMessage(JSON.parse(message.value.toString()));
-        });
->>>>>>> e5a5255b
     }
     KafkaPubSub.prototype.publish = function (payload) {
         return this.producer.write(new Buffer(JSON.stringify(payload)));
